from termcolor import colored

from helpers.AgentConvo import AgentConvo
from helpers.Agent import Agent
from logger.logger import logger
from database.database import save_progress, save_app, get_progress_steps
from utils.utils import execute_step, generate_app_data, step_already_finished, clean_filename
from utils.files import setup_workspace
from prompts.prompts import ask_for_app_type, ask_for_main_app_definition, get_additional_info_from_openai, \
    generate_messages_from_description, ask_user
from const.llm import END_RESPONSE


class ProductOwner(Agent):
    def __init__(self, project):
        super().__init__('product_owner', project)

    def get_project_description(self):
        self.project.current_step = 'project_description'
        convo_project_description = AgentConvo(self)

        # If this app_id already did this step, just get all data from DB and don't ask user again
        step = get_progress_steps(self.project.args['app_id'], self.project.current_step)
        if step and not execute_step(self.project.args['step'], self.project.current_step):
            step_already_finished(self.project.args, step)
            self.project_description = step['summary']
            return step['summary']

        # PROJECT DESCRIPTION
        self.project.args['app_type'] = ask_for_app_type()
        self.project.args['name'] = clean_filename(ask_user('What is the project name?'))

        setup_workspace(self.project.root_path, self.project.args['name'])

        save_app(self.project.args)

        main_prompt = ask_for_main_app_definition(self, project)

        high_level_messages = get_additional_info_from_openai(
<<<<<<< HEAD
            self.project,
            generate_messages_from_description(main_prompt, self.project.args['app_type']))
=======
            generate_messages_from_description(main_prompt, self.project.args['app_type'], self.project.args['name']))
>>>>>>> e2e67b3f

        high_level_summary = convo_project_description.send_message('utils/summary.prompt',
                                                {'conversation': '\n'.join(
                                                    [f"{msg['role']}: {msg['content']}" for msg in high_level_messages])})

        save_progress(self.project.args['app_id'], self.project.current_step, {
            "prompt": main_prompt,
            "messages": high_level_messages,
            "summary": high_level_summary,
            "app_data": generate_app_data(self.project.args)
        })

        self.project_description = high_level_summary
        return high_level_summary
        # PROJECT DESCRIPTION END


    def get_user_stories(self):
        self.project.current_step = 'user_stories'
        self.convo_user_stories = AgentConvo(self)

        # If this app_id already did this step, just get all data from DB and don't ask user again
        step = get_progress_steps(self.project.args['app_id'], self.project.current_step)
        if step and not execute_step(self.project.args['step'], self.project.current_step):
            step_already_finished(self.project.args, step)
            self.convo_user_stories.messages = step['messages']
            return step['user_stories']

        # USER STORIES
        msg = f"Generating USER STORIES...\n"
        print(colored(msg, "green"))
        logger.info(msg)

        self.project.user_stories = self.convo_user_stories.continuous_conversation('user_stories/specs.prompt', {
            'name': self.project.args['name'],
            'prompt': self.project_description,
            'app_type': self.project.args['app_type'],
            'END_RESPONSE': END_RESPONSE
        })

        logger.info(f"Final user stories: {self.project.user_stories}")

        save_progress(self.project.args['app_id'], self.project.current_step, {
            "messages": self.convo_user_stories.messages,
            "user_stories": self.project.user_stories,
            "app_data": generate_app_data(self.project.args)
        })

        return self.project.user_stories
        # USER STORIES END

    def get_user_tasks(self):
        self.project.current_step = 'user_tasks'
        self.convo_user_stories.high_level_step = self.project.current_step

        # If this app_id already did this step, just get all data from DB and don't ask user again
        step = get_progress_steps(self.project.args['app_id'], self.project.current_step)
        if step and not execute_step(self.project.args['step'], self.project.current_step):
            step_already_finished(self.project.args, step)
            return step['user_tasks']

        # USER TASKS
        msg = f"Generating USER TASKS...\n"
        print(colored(msg, "green"))
        logger.info(msg)

        self.project.user_tasks = self.convo_user_stories.continuous_conversation('user_stories/user_tasks.prompt',
            { 'END_RESPONSE': END_RESPONSE })

        logger.info(f"Final user tasks: {self.project.user_tasks}")

        save_progress(self.project.args['app_id'], self.project.current_step, {
            "messages": self.convo_user_stories.messages,
            "user_tasks": self.project.user_tasks,
            "app_data": generate_app_data(self.project.args)
        })

        return self.project.user_tasks
        # USER TASKS END<|MERGE_RESOLUTION|>--- conflicted
+++ resolved
@@ -37,12 +37,8 @@
         main_prompt = ask_for_main_app_definition(self, project)
 
         high_level_messages = get_additional_info_from_openai(
-<<<<<<< HEAD
             self.project,
-            generate_messages_from_description(main_prompt, self.project.args['app_type']))
-=======
             generate_messages_from_description(main_prompt, self.project.args['app_type'], self.project.args['name']))
->>>>>>> e2e67b3f
 
         high_level_summary = convo_project_description.send_message('utils/summary.prompt',
                                                 {'conversation': '\n'.join(
