--- conflicted
+++ resolved
@@ -6,7 +6,6 @@
 {% endif %}
 {% endfor %}
 
-<<<<<<< HEAD
 You need to specify tasks so that all these API endpoints get implemented completely. For each API endpoint that needs to be implemented, make sure to create a separate task so each task has only one API endpoint to implement. Also, you must not create tasks that don't have an endpoint that they are related to - for example, sometimes there is no "update" endpoint for a specific entity so you don't need to create a task for that.
 
 You can think of tasks as a unit of functionality that needs to have a frontend component and a backend component (don't split backend and frontend of the same functionality in separate tasks).
@@ -20,10 +19,7 @@
 **IMPORTANT: order of tasks**
 The tasks you create **MUST** be in the order that they should be implemented. When CRUD operations need to be implemented, first implement the Create operation, then Read, Update, and Delete.
 
+{% if state.has_frontend() and not state.is_feature() %}
 **IMPORTANT**
 If you are working on the Epic #1 that needs to remove the mocked data for authentication (register and login), you **MUST** create only one (1) task.
-=======
-{% if state.has_frontend() and not state.is_feature() %}
-Also, frontend is implemented completely but it's using the mocked data so on the frontend we just need to replace the mocked data with the real API request to the backend. {% if epic_number == 1 %}The first epic **MUST** have only one (1) task which is to only remove the mocked data for making a register and login API requests from the frontend (in the client/src/api/auth.js file) - nothing is needed for this on the backend.{% endif %}
-{% endif %}
->>>>>>> 1434445f
+{% endif %}