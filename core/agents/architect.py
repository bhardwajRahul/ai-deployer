--- conflicted
+++ resolved
@@ -136,11 +136,7 @@
             .require_schema(TemplateSelection)
         )
         tpl: TemplateSelection = await llm(convo, parser=JSONParser(TemplateSelection))
-
-        tpl.template = ProjectTemplateEnum.NODE_EXPRESS_MONGOOSE
-
         templates = {}
-<<<<<<< HEAD
         # if tpl.template:
         #     answer = await self.ask_question(
         #         f"Do you want to use the '{tpl.template.name}' template?",
@@ -163,32 +159,6 @@
         #             self.state_manager,
         #             self.process_manager,
         #         )
-        await self.send_message(f"Selecting {tpl.architecture}")
-=======
-        if tpl.template:
-            # answer = {"button": "yes"}
-            # answer = await self.ask_question(
-            #     f"Do you want to use the '{tpl.template.name}' template?",
-            #     buttons={"yes": "Yes", "no": "No"},
-            #     default="yes",
-            #     buttons_only=True,
-            #     hint="Project templates are here to speed up start of your app development and save tokens and time.\n"
-            #     "Choose 'Yes' to use suggested template for your app.\n"
-            #     "If you choose 'No', project will be created from scratch.",
-            # )
-            #
-            # if answer.button == "no":
-            #     return tpl.architecture, templates
-
-            template_class = PROJECT_TEMPLATES.get(tpl.template)
-            if template_class:
-                options = await self.configure_template(spec, template_class)
-                templates[tpl.template] = template_class(
-                    options,
-                    self.state_manager,
-                    self.process_manager,
-                )
->>>>>>> 854cd55d
 
         return tpl.architecture, templates
 
