--- conflicted
+++ resolved
@@ -100,14 +100,10 @@
         elif bug_report is not None:
             iteration_status = IterationStatus.HUNTING_FOR_BUG
         else:
-<<<<<<< HEAD
-            await self.get_relevant_files(user_feedback)
-            llm_solution = await self.find_solution(user_feedback, user_feedback_qa=user_feedback_qa)
-=======
             # should be - elif change_description is not None: - but to prevent bugs with the extension
             # this might be caused if we show the input field instead of buttons
+            await self.get_relevant_files(user_feedback)
             iteration_status = IterationStatus.FIND_SOLUTION
->>>>>>> b9cd3a8f
 
         self.next_state.iterations = self.current_state.iterations + [
             {
