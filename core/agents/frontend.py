from uuid import uuid4

from core.agents.base import BaseAgent
from core.agents.convo import AgentConvo
from core.agents.mixins import FileDiffMixin
from core.agents.response import AgentResponse
from core.config import FRONTEND_AGENT_NAME
from core.llm.parser import DescriptiveCodeBlockParser
from core.log import get_logger
from core.telemetry import telemetry
from core.templates.registry import PROJECT_TEMPLATES

log = get_logger(__name__)


class Frontend(FileDiffMixin, BaseAgent):
    agent_type = "frontend"
    display_name = "Frontend"

    async def run(self) -> AgentResponse:
        if not self.current_state.epics:
            finished = await self.init_frontend()
        elif not self.current_state.epics[0]["messages"]:
            finished = await self.start_frontend()
        elif not self.next_state.epics[-1].get("fe_iteration_done"):
            finished = await self.continue_frontend()
        else:
            await self.set_app_details()
            finished = await self.iterate_frontend()

        return await self.end_frontend_iteration(finished)

    async def init_frontend(self) -> bool:
        """
        Builds frontend of the app.

        :return: AgentResponse.done(self)
        """
        description = await self.ask_question(
            "Please describe the app you want to build.",
            allow_empty=False,
            full_screen=True,
        )
        description = description.text.strip()

<<<<<<< HEAD
        await self.send_message("Setting up the project...")
=======
        auth_needed = await self.ask_question(
            "Do you need authentication in your app (login, register, etc.)?",
            buttons={
                "yes": "Yes",
                "no": "No",
            },
            buttons_only=True,
            default="no",
        )
        options = {
            "auth": auth_needed.button == "yes",
        }
        self.state_manager.user_options = options

        await self.send_message("Setting up project...")
>>>>>>> 034f1277

        self.next_state.epics = [
            {
                "id": uuid4().hex,
                "name": "Build frontend",
                "source": "frontend",
                "description": description,
                "messages": [],
                "summary": None,
                "completed": False,
            }
        ]

        await self.apply_template(options)

        return False

    async def start_frontend(self):
        """
        Starts the frontend of the app.
        """
        await self.send_message("Building the frontend... This may take a couple of minutes")
        description = self.current_state.epics[0]["description"]

        llm = self.get_llm(FRONTEND_AGENT_NAME)
        convo = AgentConvo(self).template(
            "build_frontend",
            description=description,
            user_feedback=None,
        )
        response = await llm(convo, parser=DescriptiveCodeBlockParser())
        response_blocks = response.blocks
        convo.assistant(response.original_response)

        await self.process_response(response_blocks)

        self.next_state.epics[-1]["messages"] = convo.messages
        self.next_state.epics[-1]["fe_iteration_done"] = (
            "done" in response.original_response[-20:].lower().strip() or len(convo.messages) > 11
        )
        self.next_state.flag_epics_as_modified()

        return False

    async def continue_frontend(self):
        """
        Continues building the frontend of the app after the initial user input.
        """
        await self.send_message("Continuing to build UI... This may take a couple of minutes")

        llm = self.get_llm(FRONTEND_AGENT_NAME)
        convo = AgentConvo(self)
        convo.messages = self.current_state.epics[0]["messages"]
        convo.user(
            "Ok, now think carefully about your previous response. If the response ends by mentioning something about continuing with the implementation, continue but don't implement any files that have already been implemented. If your last response doesn't end by mentioning continuing, respond only with `DONE` and with nothing else."
        )
        response = await llm(convo, parser=DescriptiveCodeBlockParser())
        response_blocks = response.blocks
        convo.assistant(response.original_response)

        await self.process_response(response_blocks)

        self.next_state.epics[-1]["messages"] = convo.messages
        self.next_state.epics[-1]["fe_iteration_done"] = (
            "done" in response.original_response[-20:].lower().strip() or len(convo.messages) > 15
        )
        self.next_state.flag_epics_as_modified()

        return False

    async def iterate_frontend(self) -> bool:
        """
        Iterates over the frontend.

        :return: True if the frontend is fully built, False otherwise.
        """

        # update the pages in the knowledge base
        await self.state_manager.update_implemented_pages_and_apis()

        answer = await self.ask_question(
            "Do you want to change anything or report a bug? Keep in mind that currently ONLY frontend is implemented.",
            buttons={
                "yes": "I'm done building the UI",
            },
            default="yes",
            extra_info="restart_app/collect_logs",
            placeholder='For example, "I don\'t see anything when I open http://localhost:5173/" or "Nothing happens when I click on the NEW PROJECT button"',
        )

        if answer.button == "yes":
            answer = await self.ask_question(
                "Are you sure you're done building the UI and want to start building the backend functionality now?",
                buttons={
                    "yes": "Yes, let's build the backend",
                    "no": "No, continue working on the UI",
                },
                buttons_only=True,
                default="yes",
            )

            if answer.button == "yes":
                return True
            else:
                return False

        await self.send_message("Implementing the changes you suggested...")

        llm = self.get_llm(FRONTEND_AGENT_NAME, stream_output=True)
        convo = AgentConvo(self).template(
            "build_frontend",
            description=self.current_state.epics[0]["description"],
            user_feedback=answer.text,
        )
        response = await llm(convo, parser=DescriptiveCodeBlockParser())

        await self.process_response(response.blocks)

        return False

    async def end_frontend_iteration(self, finished: bool) -> AgentResponse:
        """
        Ends the frontend iteration.

        :param finished: Whether the frontend is fully built.
        :return: AgentResponse.done(self)
        """
        if finished:
            # TODO Add question if user app is fully finished
            self.next_state.complete_epic()
            await telemetry.trace_code_event(
                "frontend-finished",
                {
                    "description": self.current_state.epics[0]["description"],
                    "messages": self.current_state.epics[0]["messages"],
                },
            )

            inputs = []
            for file in self.current_state.files:
                if not file.content:
                    continue
                input_required = self.state_manager.get_input_required(file.content.content)
                if input_required:
                    inputs += [{"file": file.path, "line": line} for line in input_required]

            if inputs:
                return AgentResponse.input_required(self, inputs)

        return AgentResponse.done(self)

    async def process_response(self, response_blocks: list) -> AgentResponse:
        """
        Processes the response blocks from the LLM.

        :param response_blocks: The response blocks from the LLM.
        :return: AgentResponse.done(self)
        """
        for block in response_blocks:
            description = block.description.strip()
            content = block.content.strip()

            # Split description into lines and check the last line for file path
            description_lines = description.split("\n")
            last_line = description_lines[-1].strip()

            if "file:" in last_line:
                # Extract file path from the last line - get everything after "file:"
                file_path = last_line[last_line.index("file:") + 5 :].strip()
                file_path = file_path.strip("\"'`")
                new_content = content
                old_content = self.current_state.get_file_content_by_path(file_path)
                n_new_lines, n_del_lines = self.get_line_changes(old_content, new_content)
                await self.ui.send_file_status(file_path, "done", source=self.ui_source)
                await self.ui.generate_diff(
                    file_path, old_content, new_content, n_new_lines, n_del_lines, source=self.ui_source
                )
                await self.state_manager.save_file(file_path, new_content)

            elif "command:" in last_line:
                # Split multiple commands and execute them sequentially
                commands = content.strip().split("\n")
                for command in commands:
                    command = command.strip()
                    if command:
                        # Add "cd client" prefix if not already present
                        if not command.startswith("cd "):
                            command = f"cd client && {command}"
                        await self.send_message(f"Running command: `{command}`...")
                        await self.process_manager.run_command(command)
            else:
                log.info(f"Unknown block description: {description}")

        return AgentResponse.done(self)

    async def apply_template(self, options: dict = {}):
        """
        Applies a template to the frontend.
        """
        template_name = "vite_react"
        template_class = PROJECT_TEMPLATES.get(template_name)
        if not template_class:
            log.error(f"Project template not found: {template_name}")
            return

        template = template_class(
            options,
            self.state_manager,
            self.process_manager,
        )

        log.info(f"Applying project template: {template.name}")
        summary = await template.apply()

        self.next_state.relevant_files = template.relevant_files
        self.next_state.modified_files = {}
        self.next_state.specification.template_summary = summary

    async def set_app_details(self):
        """
        Sets the app details.
        """
        command = "npm run start"
        app_link = "http://localhost:5173"

        self.next_state.run_command = command
        # todo store app link and send whenever we are sending run_command
        # self.next_state.app_link = app_link
        await self.ui.send_run_command(command)
        await self.ui.send_app_link(app_link)<|MERGE_RESOLUTION|>--- conflicted
+++ resolved
@@ -43,9 +43,6 @@
         )
         description = description.text.strip()
 
-<<<<<<< HEAD
-        await self.send_message("Setting up the project...")
-=======
         auth_needed = await self.ask_question(
             "Do you need authentication in your app (login, register, etc.)?",
             buttons={
@@ -60,8 +57,7 @@
         }
         self.state_manager.user_options = options
 
-        await self.send_message("Setting up project...")
->>>>>>> 034f1277
+        await self.send_message("Setting up the project...")
 
         self.next_state.epics = [
             {
