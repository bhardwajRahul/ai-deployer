--- conflicted
+++ resolved
@@ -36,11 +36,7 @@
 DEFAULT_AGENT_NAME = "default"
 CODE_MONKEY_AGENT_NAME = "CodeMonkey"
 DESCRIBE_FILES_AGENT_NAME = "CodeMonkey.describe_files"
-<<<<<<< HEAD
-ROUTE_FILES_AGENT_NAME = "Troubleshooter.get_route_files"
 CHECK_LOGS_AGENT_NAME = "BugHunter.check_logs"
-=======
->>>>>>> 775e4b5d
 
 # Endpoint for the external documentation
 EXTERNAL_DOCUMENTATION_API = "http://docs-pythagora-io-439719575.us-east-1.elb.amazonaws.com"
@@ -316,11 +312,7 @@
             DEFAULT_AGENT_NAME: AgentLLMConfig(),
             CODE_MONKEY_AGENT_NAME: AgentLLMConfig(model="gpt-4-0125-preview", temperature=0.0),
             DESCRIBE_FILES_AGENT_NAME: AgentLLMConfig(model="gpt-3.5-turbo", temperature=0.0),
-<<<<<<< HEAD
             CHECK_LOGS_AGENT_NAME: AgentLLMConfig(model="claude-3-5-sonnet-20240620", temperature=0.0),
-            ROUTE_FILES_AGENT_NAME: AgentLLMConfig(model="gpt-4o", temperature=0.0),
-=======
->>>>>>> 775e4b5d
         }
     )
     prompt: PromptConfig = PromptConfig()
