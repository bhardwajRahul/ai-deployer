--- conflicted
+++ resolved
@@ -334,12 +334,8 @@
     )
 
     if response.status_code != 200:
-<<<<<<< HEAD
         project.dot_pilot_gpt.log_chat_completion(endpoint, model, req_type, data['messages'], response.text)
-        logger.info(f'problem with request: {response.text}')
-=======
         logger.info(f'problem with request (status {response.status_code}): {response.text}')
->>>>>>> f1ff82e2
         raise Exception(f"API responded with status code: {response.status_code}. Response text: {response.text}")
 
     # function_calls = {'name': '', 'arguments': ''}
