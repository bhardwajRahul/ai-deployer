from prompt_toolkit.styles import Style
import questionary
from fabulous.color import yellow, bold

from database.database import save_user_input, get_user_input_from_hash_id
from const.ipc import MESSAGE_TYPE

custom_style = Style.from_dict({
    'question': '#FFFFFF bold',  # the color and style of the question
    'answer': '#FF910A bold',  # the color and style of the answer
    'pointer': '#FF4500 bold',  # the color and style of the selection pointer
    'highlighted': '#63CD91 bold',  # the color and style of the highlighted choice
    'instruction': '#FFFF00 bold'  # the color and style of the question mark
})


def styled_select(*args, **kwargs):
    kwargs["style"] = custom_style  # Set style here
    return questionary.select(*args, **kwargs).unsafe_ask()  # .ask() is included here


<<<<<<< HEAD
def styled_text(project, question, ignore_user_input_count=False):
    if not ignore_user_input_count:
        project.user_inputs_count += 1
        user_input = get_user_input_from_hash_id(project, question)
        if user_input is not None and user_input.user_input is not None and project.skip_steps:
            # if we do, use it
            project.checkpoints['last_user_input'] = user_input
            print(colored(f'Restoring user input id {user_input.id}: ', 'yellow'), end='')
            print(colored(f'{user_input.user_input}', 'yellow', attrs=['bold']))
            return user_input.user_input

    config = {
        'style': custom_style,
    }
    response = questionary.text(question, **config).unsafe_ask()  # .ask() is included here
    if not ignore_user_input_count:
        user_input = save_user_input(project, question, response)
=======
def styled_text(project, question):
    project.user_inputs_count += 1
    user_input = get_user_input_from_hash_id(project, question)
    if user_input is not None and user_input.user_input is not None and project.skip_steps:
        # if we do, use it
        project.checkpoints['last_user_input'] = user_input
        print(yellow(bold(f'Restoring user input id {user_input.id}: ')), end='')
        print(yellow(bold(f'{user_input.user_input}')))
        return user_input.user_input

    if project.ipc_client_instance is None or project.ipc_client_instance.client is None:
        config = {
            'style': custom_style,
        }
        response = questionary.text(question, **config).unsafe_ask()  # .ask() is included here
    else:
        response = print(question, type='user_input_request')
        print(response)

    user_input = save_user_input(project, question, response)
>>>>>>> 0488358c

    print('\n\n', end='')

    return response


def get_user_feedback():
    config = {
        'style': custom_style,
    }
    return questionary.text("Thank you for trying GPT-Pilot. Please give us your feedback or just press ENTER to exit: ", **config).unsafe_ask()<|MERGE_RESOLUTION|>--- conflicted
+++ resolved
@@ -19,7 +19,6 @@
     return questionary.select(*args, **kwargs).unsafe_ask()  # .ask() is included here
 
 
-<<<<<<< HEAD
 def styled_text(project, question, ignore_user_input_count=False):
     if not ignore_user_input_count:
         project.user_inputs_count += 1
@@ -27,26 +26,9 @@
         if user_input is not None and user_input.user_input is not None and project.skip_steps:
             # if we do, use it
             project.checkpoints['last_user_input'] = user_input
-            print(colored(f'Restoring user input id {user_input.id}: ', 'yellow'), end='')
-            print(colored(f'{user_input.user_input}', 'yellow', attrs=['bold']))
+            print(yellow(bold(f'Restoring user input id {user_input.id}: ')), end='')
+            print(yellow(bold(f'{user_input.user_input}')))
             return user_input.user_input
-
-    config = {
-        'style': custom_style,
-    }
-    response = questionary.text(question, **config).unsafe_ask()  # .ask() is included here
-    if not ignore_user_input_count:
-        user_input = save_user_input(project, question, response)
-=======
-def styled_text(project, question):
-    project.user_inputs_count += 1
-    user_input = get_user_input_from_hash_id(project, question)
-    if user_input is not None and user_input.user_input is not None and project.skip_steps:
-        # if we do, use it
-        project.checkpoints['last_user_input'] = user_input
-        print(yellow(bold(f'Restoring user input id {user_input.id}: ')), end='')
-        print(yellow(bold(f'{user_input.user_input}')))
-        return user_input.user_input
 
     if project.ipc_client_instance is None or project.ipc_client_instance.client is None:
         config = {
@@ -57,8 +39,8 @@
         response = print(question, type='user_input_request')
         print(response)
 
-    user_input = save_user_input(project, question, response)
->>>>>>> 0488358c
+    if not ignore_user_input_count:
+        user_input = save_user_input(project, question, response)
 
     print('\n\n', end='')
 
