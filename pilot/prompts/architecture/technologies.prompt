--- conflicted
+++ resolved
@@ -2,39 +2,7 @@
 
 {{ project_details }}
 
-<<<<<<< HEAD
-Now, based on the app's description, user stories and user tasks, think step by step and list the names of the technologies that will be used by your development team to create the app "{{ name }}". Do not write any explanations behind your choices but only a list of technologies that will be used.
-=======
-{% if clarifications %}
-Here are some additional questions and answers to clarify the apps description:
-```
-{% for clarification in clarifications %}
-Q: {{ clarification.question }}
-A: {{ clarification.answer }}
-{% endfor %}
-```
-
-{% endif %}
-{% if user_stories %}
-Here are user stories that specify how users use "{{ name }}":
-```
-{% for story in user_stories %}
-- {{ story }}
-{% endfor %}
-```
-
-{% endif %}
-{% if user_tasks %}
-Here are user tasks that specify what users need to do to interact with "{{ name }}":
-```
-{% for task in user_tasks %}
-- {{ task }}
-{% endfor %}
-```
-
-{% endif %}
 Now, based on the projects details, think step by step and list the names of the technologies that will be used by your development team to create the app "{{ name }}".
->>>>>>> 6340fe22
 Do not give any subjective thoughts or options, give exact technologies, for example:
 Instead of ["D3.js or other suitable charting library", "axios or other http client library"] answer with ["D3.js", "axios"].
 
