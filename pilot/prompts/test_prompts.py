from .prompts import get_prompt


def test_prompt_ran_command_None_exit():
    # When
    prompt = get_prompt('dev_ops/ran_command.prompt', {
        'cli_response': 'stdout:\n```\nsuccess\n```',
        'command': './scripts/run_tests',
        'additional_message': 'Some additional message\n',
        'exit_code': None
    })

    # Then
    assert prompt == '''
Some additional message

I ran the command `./scripts/run_tests`. The output was:

stdout:
```
success
```

If the command was successfully executed, respond with `DONE`. If it wasn't, respond with `NEEDS_DEBUGGING`.

Do not respond with anything other than these two keywords.
'''.strip()


def test_prompt_ran_command_0_exit():
    # When
    prompt = get_prompt('dev_ops/ran_command.prompt', {
        'cli_response': 'stdout:\n```\nsuccess\n```',
        'command': './scripts/run_tests',
        'additional_message': 'Some additional message\n',
        'exit_code': 0
    })

    # Then
    assert prompt == '''
<<<<<<< HEAD
I ran the command `./scripts/run_tests`. The output was:
=======
Some additional message

I ran the command `./scripts/run_tests`, the exit code was 0. The output was:
>>>>>>> 3550204f

stdout:
```
success
```

If the command was successfully executed, respond with `DONE`. If it wasn't, respond with `NEEDS_DEBUGGING`.

Do not respond with anything other than these two keywords.
'''.strip()


def test_parse_task_no_processes():
    # When
    prompt = get_prompt('development/parse_task.prompt', {
        'running_processes': {}
    })

    # Then
    assert 'the following processes' not in prompt


def test_parse_task_with_processes():
    # When
    prompt = get_prompt('development/parse_task.prompt', {
        'running_processes': {
            'app': ('npm start', 123),
            'mongo': ('mongod', 456)
        }
    })

    # Then
    assert 'the following processes are already running:' in prompt
    assert 'command_id: app\ncommand: npm start\n\ncommand_id: mongo\ncommand: mongod' in prompt
<|MERGE_RESOLUTION|>--- conflicted
+++ resolved
@@ -1,81 +1,77 @@
-from .prompts import get_prompt
-
-
-def test_prompt_ran_command_None_exit():
-    # When
-    prompt = get_prompt('dev_ops/ran_command.prompt', {
-        'cli_response': 'stdout:\n```\nsuccess\n```',
-        'command': './scripts/run_tests',
-        'additional_message': 'Some additional message\n',
-        'exit_code': None
-    })
-
-    # Then
-    assert prompt == '''
-Some additional message
-
-I ran the command `./scripts/run_tests`. The output was:
-
-stdout:
-```
-success
-```
-
-If the command was successfully executed, respond with `DONE`. If it wasn't, respond with `NEEDS_DEBUGGING`.
-
-Do not respond with anything other than these two keywords.
-'''.strip()
-
-
-def test_prompt_ran_command_0_exit():
-    # When
-    prompt = get_prompt('dev_ops/ran_command.prompt', {
-        'cli_response': 'stdout:\n```\nsuccess\n```',
-        'command': './scripts/run_tests',
-        'additional_message': 'Some additional message\n',
-        'exit_code': 0
-    })
-
-    # Then
-    assert prompt == '''
-<<<<<<< HEAD
-I ran the command `./scripts/run_tests`. The output was:
-=======
-Some additional message
-
-I ran the command `./scripts/run_tests`, the exit code was 0. The output was:
->>>>>>> 3550204f
-
-stdout:
-```
-success
-```
-
-If the command was successfully executed, respond with `DONE`. If it wasn't, respond with `NEEDS_DEBUGGING`.
-
-Do not respond with anything other than these two keywords.
-'''.strip()
-
-
-def test_parse_task_no_processes():
-    # When
-    prompt = get_prompt('development/parse_task.prompt', {
-        'running_processes': {}
-    })
-
-    # Then
-    assert 'the following processes' not in prompt
-
-
-def test_parse_task_with_processes():
-    # When
-    prompt = get_prompt('development/parse_task.prompt', {
-        'running_processes': {
-            'app': ('npm start', 123),
-            'mongo': ('mongod', 456)
-        }
-    })
-
-    # Then
-    assert 'the following processes are already running:' in prompt
-    assert 'command_id: app\ncommand: npm start\n\ncommand_id: mongo\ncommand: mongod' in prompt
+from .prompts import get_prompt
+
+
+def test_prompt_ran_command_None_exit():
+    # When
+    prompt = get_prompt('dev_ops/ran_command.prompt', {
+        'cli_response': 'stdout:\n```\nsuccess\n```',
+        'command': './scripts/run_tests',
+        'additional_message': 'Some additional message\n',
+        'exit_code': None
+    })
+
+    # Then
+    assert prompt == '''
+Some additional message
+
+I ran the command `./scripts/run_tests`. The output was:
+
+stdout:
+```
+success
+```
+
+If the command was successfully executed, respond with `DONE`. If it wasn't, respond with `NEEDS_DEBUGGING`.
+
+Do not respond with anything other than these two keywords.
+'''.strip()
+
+
+def test_prompt_ran_command_0_exit():
+    # When
+    prompt = get_prompt('dev_ops/ran_command.prompt', {
+        'cli_response': 'stdout:\n```\nsuccess\n```',
+        'command': './scripts/run_tests',
+        'additional_message': 'Some additional message\n',
+        'exit_code': 0
+    })
+
+    # Then
+    assert prompt == '''
+Some additional message
+
+I ran the command `./scripts/run_tests`. The output was:
+
+stdout:
+```
+success
+```
+
+If the command was successfully executed, respond with `DONE`. If it wasn't, respond with `NEEDS_DEBUGGING`.
+
+Do not respond with anything other than these two keywords.
+'''.strip()
+
+
+def test_parse_task_no_processes():
+    # When
+    prompt = get_prompt('development/parse_task.prompt', {
+        'running_processes': {}
+    })
+
+    # Then
+    assert 'the following processes' not in prompt
+
+
+def test_parse_task_with_processes():
+    # When
+    prompt = get_prompt('development/parse_task.prompt', {
+        'running_processes': {
+            'app': ('npm start', 123),
+            'mongo': ('mongod', 456)
+        }
+    })
+
+    # Then
+    assert 'the following processes are already running:' in prompt
+    assert 'command_id: app\ncommand: npm start\n\ncommand_id: mongo\ncommand: mongod' in prompt