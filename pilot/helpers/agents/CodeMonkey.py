<<<<<<< HEAD
from const.function_calls import GET_FILES, DEV_STEPS, IMPLEMENT_CHANGES, CODE_CHANGES
=======
from const.function_calls import GET_FILES, IMPLEMENT_CHANGES
>>>>>>> 108271f2
from helpers.AgentConvo import AgentConvo
from helpers.Agent import Agent


class CodeMonkey(Agent):
    def __init__(self, project, developer):
        super().__init__('code_monkey', project)
        self.developer = developer

    def implement_code_changes(self, convo, code_changes_description, step_index=0):
        if convo is None:
            convo = AgentConvo(self)

<<<<<<< HEAD
        # files_needed = convo.send_message('development/task/request_files_for_code_changes.prompt', {
        #     "step_description": code_changes_description,
        #     "directory_tree": self.project.get_directory_tree(True),
        #     "step_index": step_index,
        #     "finished_steps": ', '.join(f"#{j}" for j in range(step_index))
        # }, GET_FILES)
=======
        # "... step {i} - {step.description}.
        # To do this, you will need to see the local files
        # Ask for files relative to project root."
        files_needed = convo.send_message('development/task/request_files_for_code_changes.prompt', {
            "step_description": code_changes_description,
            "directory_tree": self.project.get_directory_tree(True),
            "step_index": step_index,
            "finished_steps": ', '.join(f"#{j}" for j in range(step_index))
        }, GET_FILES)
>>>>>>> 108271f2

        changes = convo.send_message('development/implement_changes.prompt', {
            "step_description": code_changes_description,
            "step_index": step_index,
            "directory_tree": self.project.get_directory_tree(True),
            "files": []  # self.project.get_files(files_needed),
        }, IMPLEMENT_CHANGES)
        convo.remove_last_x_messages(1)

        if self.project.skip_until_dev_step != str(self.project.checkpoints['last_development_step'].id):
            for file_data in changes:
                self.project.save_file(file_data)

        return convo<|MERGE_RESOLUTION|>--- conflicted
+++ resolved
@@ -1,8 +1,4 @@
-<<<<<<< HEAD
-from const.function_calls import GET_FILES, DEV_STEPS, IMPLEMENT_CHANGES, CODE_CHANGES
-=======
 from const.function_calls import GET_FILES, IMPLEMENT_CHANGES
->>>>>>> 108271f2
 from helpers.AgentConvo import AgentConvo
 from helpers.Agent import Agent
 
@@ -16,24 +12,12 @@
         if convo is None:
             convo = AgentConvo(self)
 
-<<<<<<< HEAD
         # files_needed = convo.send_message('development/task/request_files_for_code_changes.prompt', {
         #     "step_description": code_changes_description,
         #     "directory_tree": self.project.get_directory_tree(True),
         #     "step_index": step_index,
         #     "finished_steps": ', '.join(f"#{j}" for j in range(step_index))
         # }, GET_FILES)
-=======
-        # "... step {i} - {step.description}.
-        # To do this, you will need to see the local files
-        # Ask for files relative to project root."
-        files_needed = convo.send_message('development/task/request_files_for_code_changes.prompt', {
-            "step_description": code_changes_description,
-            "directory_tree": self.project.get_directory_tree(True),
-            "step_index": step_index,
-            "finished_steps": ', '.join(f"#{j}" for j in range(step_index))
-        }, GET_FILES)
->>>>>>> 108271f2
 
         changes = convo.send_message('development/implement_changes.prompt', {
             "step_description": code_changes_description,
